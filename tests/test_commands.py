import argparse
from pathlib import Path
import shutil
import tempfile
from unittest import TestCase

import torch

from squawkbox.commands.train import _train
from squawkbox.models import Model


@Model.register('null')
class NullModel(Model):
    def __init__(self):
        super().__init__()
        self.weight = torch.nn.Parameter(torch.tensor(0.0))

    def forward(*args, **kwargs):
        return {'loss': torch.tensor(0.0, requires_grad=True),
                'hidden': None}


class TestTrainCommand(TestCase):
    def setUp(self):
        self.tmp_dir = Path(tempfile.gettempdir()) / 'TESTOUT'
        self.args = argparse.Namespace()
        self.args.config = Path('tests/fixtures/config.yaml')
        self.args.output_dir = self.tmp_dir
        self.args.cuda = False
        self.args.cuda_device = None
        self.args.data_parallel = False
<<<<<<< HEAD
=======
        self.args.fp16 = False
>>>>>>> bcee66d5
        self.args.resume = False

    def test_runs(self):
        _train(self.args)

    def tearDown(self):
        shutil.rmtree(self.tmp_dir)<|MERGE_RESOLUTION|>--- conflicted
+++ resolved
@@ -30,10 +30,7 @@
         self.args.cuda = False
         self.args.cuda_device = None
         self.args.data_parallel = False
-<<<<<<< HEAD
-=======
         self.args.fp16 = False
->>>>>>> bcee66d5
         self.args.resume = False
 
     def test_runs(self):
